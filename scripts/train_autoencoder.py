--- conflicted
+++ resolved
@@ -8,19 +8,16 @@
 from canon.autoencode.train import train
 
 if __name__ == "__main__":
-	s = reset_tf_session(nersc=False)
+
+	nersc = "IN_NERSC" in os.environ and os.environ["IN_NERSC"] == "true"
+	s = reset_tf_session(nersc=nersc)
 
     model_name = canon.autoencode.AE_128_to_256
 
     # train from scratch
-    # train(model_name, "img/processed_128")
+    train(model_name, "img/processed_128", nersc=nersc)
 
     # train from checkpoint
-    train(model_name, "img/processed_128",
-<<<<<<< HEAD
-         initial_epoch=1686,
-         checkpoint="checkpoints/AE_128_to_256/autoencoder.1685.hdf5")
-=======
-         initial_epoch=1000,
-         checkpoint="checkpoints/AE_128_to_256/autoencoder.999.hdf5")
->>>>>>> 42e62cc3
+    # train(model_name, "img/processed_128",
+    #     initial_epoch=1686,
+    #     checkpoint="checkpoints/AE_128_to_256/autoencoder.1685.hdf5")