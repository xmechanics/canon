--- conflicted
+++ resolved
@@ -96,15 +96,8 @@
     if MPI_RANK == 0:
         # existing_names = get_existing_names(["img/test_981"])
         existing_names = []
-<<<<<<< HEAD
-        dir="I:\\\\xmax_tiff\\BTO_01_m_zoom"
-        file_names = get_file_names(dir, sample_rate=0.005, existing_names=existing_names)
-    dir_path = os.path.dirname(os.path.realpath(__file__))
-    process_images(file_names, os.path.join(dir_path, "img", "BTO_01_m_zoom"))
-=======
         file_names = get_file_names(input_dir, sample_rate=1, existing_names=existing_names)
     process_images(file_names, output_dir)
->>>>>>> a36efb62
 
     # process_images(["img/test/au29_m1.tif"], "img/test")
     # reader = canon.TiffReader(canon.TiffReader.PILATUS)
